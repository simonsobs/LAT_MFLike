--- conflicted
+++ resolved
@@ -35,11 +35,7 @@
 
 If left ``null``, no systematic template is applied.
 
-<<<<<<< HEAD
-The values of the systematic parameters are set in the ``TTTEEE/TTTE/TT/EE/TE/etc.yaml`` fils corresponding to the classes that inherit the ``_MFLike`` one.  They have to be named as
-=======
 The values of the systematic parameters are set in the ``TTTEEE/TTTE/TT/EE/TE/etc.yaml`` files corresponding to the classes that inherit the ``_MFLike`` one.  They have to be named as
->>>>>>> 5afa8618
 ``cal/calT/calE/alpha`` + ``_`` + experiment_channel string (e.g. ``LAT_93/dr6_pa4_f150``).
 """
 
