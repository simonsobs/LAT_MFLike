r"""
.. module:: mflike

:Synopsis: Definition of likelihood for Simons Observatory
:Authors: Simons Observatory Collaboration PS Group

MFLike is a multi frequency likelihood code that can be interfaced with the Cobaya
sampler and a theory Boltzmann code such as CAMB, CLASS or Cosmopower.

The ``MFLike`` likelihood class reads the data file (in ``sacc`` format)
and all the settings
for the MCMC run (such as file paths, :math:`\ell` ranges, experiments
and frequencies to be used, parameters priors...) from the ``MFLike.yaml`` file.

The theory :math:`C_{\ell}` are then summed with the (possibly frequency
integrated) foreground power spectra from the ``BandpowerForeground`` class,
and modified by systematic effects and calibrations.
The underlying foreground spectra are computed through ``fgspectra``.


This class applies three kinds of systematic effects to the CMB + foreground power spectrum:
    * calibrations (global ``calG_all``, per channel ``cal_exp``, per field
      ``calT_exp``, ``calE_exp``)
    * polarization angles effect (``alpha_exp``)
    * systematic templates (e.g. T --> P leakage). In this case the dictionary
      ``systematics_template`` has to be filled with the correct path
      ``rootname``:

      .. code-block:: yaml

        systematics_template:
          rootname: "test_template"

If left ``null``, no systematic template is applied.

The values of the systematic parameters are set in ``MFLike.yaml``.  They have to be named as
``cal/calT/calE/alpha`` + ``_`` + experiment_channel string (e.g. ``LAT_93/dr6_pa4_f150``).
"""

import os
from typing import Optional
import numpy as np
from numbers import Real
import sacc
from cobaya.conventions import data_path, packages_path_input
from cobaya.likelihoods.base_classes import InstallableLikelihood
from cobaya.log import LoggedError


<<<<<<< HEAD
class MFLike(InstallableLikelihood):
=======
class _MFLike(InstallableLikelihood):
>>>>>>> 91779eb5
    _url = "https://portal.nersc.gov/cfs/sobs/users/MFLike_data"
    _release = "v0.8"
    install_options = {
        "download_url": f"{_url}/{_release}.tar.gz",
        "data_path": "MFLike",
    }

    # attributes set from .yaml
    input_file: Optional[str]
    cov_Bbl_file: Optional[str]
    data_folder: str
    data: dict
    defaults: dict
    systematics_template: dict
<<<<<<< HEAD
    beam_profile: dict
=======
    supported_params: dict
    lmax_theory: Optional[int]
    requested_cls: list[str]
>>>>>>> 91779eb5

    def initialize(self):
        # Set default values to data member not initialized via yaml file
        self.l_bpws = None
        self.spec_meta = []

        # Set path to data
        if not getattr(self, "path", None) and not getattr(self, packages_path_input, None):
            raise LoggedError(
                self.log,
                "No path given to MFLike data. Set the likelihood property "
                f"'path' or the common property '{packages_path_input}'.",
            )
        # If no path specified, use the modules path
        data_file_path = os.path.normpath(
            getattr(self, "path", None) or os.path.join(self.packages_path, data_path)
        )

        self.data_folder = os.path.join(data_file_path, self.data_folder)
        if not os.path.exists(self.data_folder):
            raise LoggedError(
                self.log,
                "The 'data_folder' directory does not exist. "
                f"Check the given path [{self.data_folder}].",
            )

        # Read data
        self._prepare_data()

        self.lmax_theory = self.lmax_theory or 9000
        self.log.debug(f"Maximum multipole value: {self.lmax_theory}")

        if self.systematics_template:
            # Initialize template for marginalization, if needed
            self._init_template_from_file()

        self._constant_nuisance: Optional[dict] = None
        self.log.info("Initialized!")

    def get_fg_requirements(self):
        return {"ells": self.l_bpws,
                "requested_cls": self.requested_cls,
                "experiments": self.experiments,
                "bands": self.bands}

    def get_requirements(self):
        r"""
        Gets the foreground dictionary and theory :math:`D_{\ell}` from the Boltzmann solver code used,
        for the :math:`\ell` range up to the :math:`\ell_{max}` specified in the yaml

        :return: the dictionary of theory :math:`D_{\ell}` and foregrounds
        """

        return {"fg_totals": self.get_fg_requirements(),
                "Cl": {k: max(c, self.lmax_theory + 1) for k, c in self.lcuts.items()}}

    def logp(self, **params_values):
        cl = self.provider.get_Cl(ell_factor=True)
        fg_totals = self.provider.get_fg_totals()
        return self._loglike(cl, fg_totals, params_values)

    def _loglike(self, cl, fg_totals, params_values):
        r"""
        Computes the gaussian log-likelihood

        :param cl: the dictionary of theory + foregrounds :math:`D_{\ell}`
        :param fg_totals: the dictionary of foreground arrays
        :param params_values: the dictionary of all foreground + systematic parameters

<<<<<<< HEAD
    def loglike(self, cl, **params_values_nocosmo):
        r"""
        Computes the gaussian log-likelihood
=======
        :return: the exact loglikelihood :math:`\ln \mathcal{L}`
        """
        ps_vec = self._get_power_spectra(cl, fg_totals, **params_values)
        delta = self.data_vec - ps_vec
        # logp = -0.5 * (delta @ self.inv_cov @ delta)
        chi2 = self._fast_chi_squared(self.inv_cov, delta)
        logp = -0.5 * chi2 + self.logp_const
        self.log.debug(f"Log-likelihood value computed = {logp} (Χ² = {-2 * chi2})")
        return logp

    def loglike(self, cl, fg_totals, **params_values):
        r"""
        Computes the gaussian log-likelihood, callable independent of Cobaya.
>>>>>>> 91779eb5

        :param cl: the dictionary of theory + foregrounds :math:`D_{\ell}`
        :param fg_totals: the dictionary of foreground arrays, can be obtained from ``BandpowerForeground``
        :param params_values: the dictionary of required foreground + systematic parameters

        :return: the exact loglikelihood :math:`\ln \mathcal{L}`
        """
        # This is needed if someone calls the function without initializing the likelihood
        # (typically a call with a precomputed Cl and no cobaya initialization steps e.g.
        # test_mflike)
        if self._constant_nuisance is None:
            from cobaya.parameterization import expand_info_param
            # pre-set default nuisance parameters
            self._constant_nuisance = {p: float(v) for p, info in self.params.items()
                                       if isinstance(v := expand_info_param(info).get("value"), Real)}

        params_values = self._constant_nuisance | params_values

        return self._loglike(cl, fg_totals, params_values)

    def _prepare_data(self):
        r"""
        Reads the sacc data, extracts the data tracers,
        trims the spectra and covariance according to the :math:`\ell` scales
        set in the input file, inverts the covariance, extracts bandpass info from
        the sacc file.
        It fills the list ``self.spec_meta`` (used throughout the code) of
        dictionaries with info about polarization, arrays combination, :math:`\ell`
        range, bandpowers and :math:`D_{\ell}` for each power spectrum required
        in the yaml.
        """
        data = self.data
        # Read data
        input_fname = os.path.normpath(os.path.join(self.data_folder, self.input_file))
        s = sacc.Sacc.load_fits(input_fname)

        # Read extra file containing covariance and windows if needed.
        cbbl_extra = False
        s_b = s
        if self.cov_Bbl_file and self.cov_Bbl_file != self.input_file:
            cov_Bbl_fname = os.path.join(self.data_folder, self.cov_Bbl_file)
            s_b = sacc.Sacc.load_fits(cov_Bbl_fname)
            cbbl_extra = True

        try:
            default_cuts = self.defaults
        except AttributeError:
            raise KeyError("You must provide a list of default cuts")

        # Translation between TEB and sacc C_ell types
        pol_dict = {"T": "0", "E": "e", "B": "b"}
        ppol_dict = {
            "TT": "tt",
            "EE": "ee",
            "TE": "te",
            "ET": "te",
            "BB": "bb",
            "EB": "eb",
            "BE": "eb",
            "TB": "tb",
            "BT": "tb",
        }

        def get_cl_meta(spec):
            """
            Lower-level function of `prepare_data`.
            For each of the entries of the `spectra` section of the
            yaml file, extracts the relevant information: channel,
            polarization combinations, scale cuts and
            whether TE should be symmetrized.

            :param spec: the dictionary ``data["spectra"]``
            """
            exp_1, exp_2 = spec["experiments"]
            # Read off polarization channel combinations
            pols = spec.get("polarizations", default_cuts["polarizations"]).copy()
            # Read off scale cuts
            scls = spec.get("scales", default_cuts["scales"]).copy()

            # For the same two channels, do not include ET and TE, only TE
            if exp_1 == exp_2:
                if "ET" in pols:
                    pols.remove("ET")
                    if "TE" not in pols:
                        pols.append("TE")
                        scls["TE"] = scls["ET"]
                symm = False
            else:
                # Symmetrization
                if ("TE" in pols) and ("ET" in pols):
                    symm = spec.get("symmetrize", default_cuts["symmetrize"])
                else:
                    symm = False

            return exp_1, exp_2, pols, scls, symm

        def get_sacc_names(pol, exp_1, exp_2):
            r"""
            Lower-level function of `prepare_data`.
            Translates the polarization combination and channel
            name of a given entry in the `spectra`
            part of the input yaml file into the names expected
            in the SACC files.

            :param pol: temperature or polarization fields, i.e. 'TT', 'TE'
            :param exp_1: frequency array of map 1
            :param exp_2: frequency array of map 2

            :return: tracer name 1, tracer name 2, string for :math:`C_{\ell}`
                     type (whether temperature or polarization)
            """
            tname_1 = exp_1
            tname_2 = exp_2
            p1, p2 = pol
            if p1 in ["E", "B"]:
                tname_1 += "_s2"
            else:
                tname_1 += "_s0"
            if p2 in ["E", "B"]:
                tname_2 += "_s2"
            else:
                tname_2 += "_s0"

            if p2 == "T":
                dtype = "cl_" + pol_dict[p2] + pol_dict[p1]
            else:
                dtype = "cl_" + pol_dict[p1] + pol_dict[p2]
            return tname_1, tname_2, dtype

        # First we trim the SACC file so it only contains
        # the parts of the data we care about.
        # Indices to be kept
        indices = []
        indices_b = []
        # Length of the final data vector
        len_compressed = 0
        for spectrum in data["spectra"]:
            exp_1, exp_2, pols, scls, symm = get_cl_meta(spectrum)
            for pol in pols:
                tname_1, tname_2, dtype = get_sacc_names(pol, exp_1, exp_2)
                lmin, lmax = scls[pol]
                ind = s.indices(
                    dtype,  # Power spectrum type
                    (tname_1, tname_2),  # Channel combinations
                    ell__gt=lmin,
                    ell__lt=lmax,
                )  # Scale cuts
                indices += list(ind)

                # Note that data in the cov_Bbl file may be in different order.
                if cbbl_extra:
                    ind_b = s_b.indices(dtype, (tname_1, tname_2), ell__gt=lmin, ell__lt=lmax)
                    indices_b += list(ind_b)

                if symm and pol == "ET":
                    pass
                else:
                    len_compressed += ind.size

                self.log.debug(f"{tname_1} {tname_2} {dtype} {ind.shape} {lmin} {lmax}")

        # Get rid of all the unselected power spectra.
        # Sacc takes care of performing the same cuts in the
        # covariance matrix, window functions etc.
        s.keep_indices(np.array(indices))
        if cbbl_extra:
            s_b.keep_indices(np.array(indices_b))

        # Now create metadata for each spectrum
        len_full = s.mean.size
        # These are the matrices we'll use to compress the data if
        # `symmetrize` is true.
        # Note that a lot of the complication in this function is caused by the
        # symmetrization option, for which SACC doesn't have native support.
        mat_compress = np.zeros([len_compressed, len_full])
        mat_compress_b = np.zeros([len_compressed, len_full])

        self.lcuts = {k: c[1] for k, c in default_cuts["scales"].items()}
        index_sofar = 0

        for spectrum in data["spectra"]:
            exp_1, exp_2, pols, scls, symm = get_cl_meta(spectrum)
            for k in scls.keys():
                self.lcuts[k] = max(self.lcuts[k], scls[k][1])
            for pol in pols:
                tname_1, tname_2, dtype = get_sacc_names(pol, exp_1, exp_2)
                # The only reason why we need indices is the symmetrization.
                # Otherwise all of this could have been done in the previous
                # loop over data["spectra"].
                ls, cls, ind = s.get_ell_cl(dtype, tname_1, tname_2, return_ind=True)
                if cbbl_extra:
                    ind_b = s_b.indices(dtype, (tname_1, tname_2))
                    ws = s_b.get_bandpower_windows(ind_b)
                else:
                    ws = s.get_bandpower_windows(ind)
                # pre-compute the actual slices of the weights that are needed
                nonzeros = np.array([np.nonzero(ws.weight[:, i])[0][[0, -1]] for i in range(ws.weight.shape[1])])
                ws.nonzeros = [slice(i[0], i[1] + 1) for i in nonzeros]
                ws.sliced_weights = [np.ascontiguousarray(ws.weight[ws.nonzeros[i], i])
                                     for i in range(len(nonzeros))]

                if self.l_bpws is None:
                    # The assumption here is that bandpower windows
                    # will all be sampled at the same ells.
                    self.l_bpws = ws.values

                # Symmetrize if needed. If symmetrize = True, the "ET" polarization
                # is eliminated by the polarization list and the TE spectrum becomes
                # (TE + ET)/2. The associated spec_meta dict will have "hasYX_xsp": False
                if (pol in ["TE", "ET"]) and symm:
                    pol2 = pol[::-1]
                    pols.remove(pol2)
                    tname_1, tname_2, dtype = get_sacc_names(pol2, exp_1, exp_2)
                    ind2 = s.indices(dtype, (tname_1, tname_2))
                    cls2 = s.get_ell_cl(dtype, tname_1, tname_2)[1]
                    cls = 0.5 * (cls + cls2)

                    for i, (j1, j2) in enumerate(zip(ind, ind2)):
                        mat_compress[index_sofar + i, j1] = 0.5
                        mat_compress[index_sofar + i, j2] = 0.5
                    if cbbl_extra:
                        ind2_b = s_b.indices(dtype, (tname_1, tname_2))
                        for i, (j1, j2) in enumerate(zip(ind_b, ind2_b)):
                            mat_compress_b[index_sofar + i, j1] = 0.5
                            mat_compress_b[index_sofar + i, j2] = 0.5
                else:
                    for i, j1 in enumerate(ind):
                        mat_compress[index_sofar + i, j1] = 1
                    if cbbl_extra:
                        for i, j1 in enumerate(ind_b):
                            mat_compress_b[index_sofar + i, j1] = 1
                # The fields marked with # below aren't really used, but
                # we store them just in case.
                self.spec_meta.append(
                    {
                        "ids": (index_sofar + np.arange(cls.size, dtype=int)),
                        "pol": ppol_dict[pol],
                        # this flag is true for pol = ET, BE, BT
                        "hasYX_xsp": pol in ["ET", "BE", "BT"],
                        "t1": exp_1,
                        "t2": exp_2,
                        "leff": ls,  #
                        "cl_data": cls,  #
                        "bpw": ws,
                    }
                )
                index_sofar += cls.size
        if not cbbl_extra:
            mat_compress_b = mat_compress
        # Put data and covariance in the right order.
        self.data_vec = np.dot(mat_compress, s.mean)
        self.cov = np.dot(mat_compress_b, s_b.covariance.covmat.dot(mat_compress_b.T))
        self.inv_cov = np.linalg.inv(self.cov)
        self.logp_const = np.log(2 * np.pi) * (-len(self.data_vec) / 2)
        self.logp_const -= 0.5 * np.linalg.slogdet(self.cov)[1]

        self.experiments = data["experiments"]
        self.bands = {}
        self.beams = {}
        for name, tracer in s.tracers.items():
            self.bands[name] = {"nu": tracer.nu, "bandpass": tracer.bandpass}
            # trying to read beams, if present
            if hasattr(tracer, "beam"):
                self.beams[name] = {"nu": tracer.nu, "beams": tracer.beam}

        # Put lcuts in a format that is recognisable by CAMB.
        self.lcuts = {k.lower(): c for k, c in self.lcuts.items()}
        if "et" in self.lcuts:
            del self.lcuts["et"]

        self.log.info(f"Number of bins used: {self.data_vec.size}")

    def _get_power_spectra(self, cl, fg_totals, **params_values):
        r"""
        Gets the theory :math:`D_{\ell}`, adds foregrounds :math:`D_{\ell}`
        and applies possible systematic effects through the ``get_modified_theory``
        function from the ``BandpowerForeground`` class. The spectra get then binned
        like the data.

        :param cl: the dictionary of theory :math:`D_{\ell}`
        :param fg_totals: the dictionary of foreground arrays
        :param params_values_nocosmo: the dictionary of required foregrounds
                                      and systematics parameters

        :return: the binned data vector
        """
        dls = {s: cl[s][self.l_bpws] for s, _ in self.lcuts.items()}
        dls_obs = self.get_modified_theory(dls, fg_totals, **params_values)

        return self._get_ps_vec(dls_obs)

    def _get_ps_vec(self, DlsObs):
        ps_vec = np.zeros_like(self.data_vec)
        for m in self.spec_meta:
            p = m["pol"]
            w = m["bpw"]
            # If symmetrize = False, the (ET, exp1, exp2) spectrum
            # will have the flag m["hasYX_xsp"] = True.
            # In this case, the power spectrum
            # is computed as DlsObs["te", m["t2"], m["t1"]], to associate
            # T --> exp2, E --> exp1
            dls_obs = DlsObs[p, m["t2"], m["t1"]] if m["hasYX_xsp"] else DlsObs[p, m["t1"], m["t2"]]

            for i, nonzero, weights in zip(m["ids"], w.nonzeros, w.sliced_weights):
                ps_vec[i] = weights @ dls_obs[nonzero]
            # can check against unoptimized version
            # assert np.allclose(ps_vec[m["ids"]], np.dot(w.weight.T, dls_obs))
        return ps_vec

    def get_modified_theory(self, Dls, fg_totals, **nuis_params):
        r"""
        Takes the theory :math:`D_{\ell}`, sums it to the total
        foreground power spectrum (possibly computed with bandpass
        shift and bandpass integration) computed by ``_get_foreground_model``
        and applies calibration,
        polarization angles rotation and systematic templates.

        :param Dls: CMB theory spectra
        :param fg_totals: dictionary of foreground spectra
        :param nuis_params: dictionary of nuisance and foregrounds parameters

        :return: the CMB+foregrounds :math:`D_{\ell}` dictionary,
                 modulated by systematics
        """

        cmbfg_dict = {(s, exp1, exp2): Dls[s] + total_fg[i, j]  # Sum CMB and FGs
                      for i, exp1 in enumerate(self.experiments)
                      for j, exp2 in enumerate(self.experiments)
                      for s, total_fg in zip(self.requested_cls, fg_totals)}

        # Apply alm based calibration factors
        self._calibrate_spectra(cmbfg_dict, **nuis_params)

        # Introduce spectra rotations
        cmbfg_dict = self._get_rotated_spectra(cmbfg_dict, **nuis_params)

        # Introduce templates of systematics from file, if needed
        if self.systematics_template:
            cmbfg_dict = self._get_template_from_file(cmbfg_dict, **nuis_params)

        # Built theory
        dls_dict = {}
        for m in self.spec_meta:
            p = m["pol"]
            if p in ["tt", "ee", "bb"]:
                dls_dict[p, m["t1"], m["t2"]] = cmbfg_dict[p, m["t1"], m["t2"]]
            else:  # ['te','tb','eb']
                if m["hasYX_xsp"]:  # case with symmetrize = False and ET/BT/BE spectra
                    dls_dict[p, m["t2"], m["t1"]] = cmbfg_dict[p, m["t2"], m["t1"]]
                else:  # case of TE/TB/EB spectra, or symmetrize = True
                    dls_dict[p, m["t1"], m["t2"]] = cmbfg_dict[p, m["t1"], m["t2"]]

                # if symmetrize = True, dls_dict has already been set
                # equal to cmbfg_dict[p, m["t1"], m["t2"]
                # now we add cmbfg_dict[p, m["t2"], m["t1"] and we average them
                # as we do for our data
                if self.defaults["symmetrize"]:
                    dls_dict[p, m["t1"], m["t2"]] += cmbfg_dict[p, m["t2"], m["t1"]]
                    dls_dict[p, m["t1"], m["t2"]] *= 0.5

        return dls_dict

    def _get_gauss_data(self):
        """
        Get Gaussian likelihood data for use with SoLiket
        :return: GaussianData instance
        """
        from soliket.gaussian import GaussianData
        ell_vec = np.zeros_like(self.data_vec)
        for m in self.spec_meta:
            ell_vec[m["ids"]] = m["leff"]
        return GaussianData("mflike", ell_vec, self.data_vec, self.cov)

    def _get_theory(self, **params_values):
        """
        Get theory vector (e.g. for use with SoLiket)

        :return: binned theory vector
        """
        cl = self.provider.get_Cl(ell_factor=True)
        fg_totals = self.provider.get_fg_totals()
        return self._get_power_spectra(cl, fg_totals, **params_values)

    ###########################################################################
    ## This part deals with calibration factors
    ## Here we implement an alm based calibration
    ## Each field {T,E,B}{freq1,freq2,...,freqn} gets an independent
    ## calibration factor, e.g. calT_145, calE_154, calT_225, etc..
    ## plus a calibration factor per channel, e.g. cal_145, etc...
    ## A global calibration factor calG_all is also considered.
    ###########################################################################

    def _calibrate_spectra(self, dls_dict, **nuis_params):
        r"""
        Calibrates the spectra in place through calibration factors at
        the map level:

        .. math::

           D^{{\rm cal}, TT, \nu_1 \nu_2}_{\ell} &= \frac{1}{
           {\rm cal}_{G}\, {\rm cal}^{\nu_1} \, {\rm cal}^{\nu_2}\,
           {\rm cal}^{\nu_1}_{\rm T}\,
           {\rm cal}^{\nu_2}_{\rm T}}\, D^{TT, \nu_1 \nu_2}_{\ell}

           D^{{\rm cal}, TE, \nu_1 \nu_2}_{\ell} &= \frac{1}{
           {\rm cal}_{G}\,{\rm cal}^{\nu_1} \, {\rm cal}^{\nu_2}\,
           {\rm cal}^{\nu_1}_{\rm T}\,
           {\rm cal}^{\nu_2}_{\rm E}}\, D^{TT, \nu_1 \nu_2}_{\ell}

           D^{{\rm cal}, EE, \nu_1 \nu_2}_{\ell} &= \frac{1}{
           {\rm cal}_{G}\,{\rm cal}^{\nu_1} \, {\rm cal}^{\nu_2}\,
           {\rm cal}^{\nu_1}_{\rm E}\,
           {\rm cal}^{\nu_2}_{\rm E}}\, D^{EE, \nu_1 \nu_2}_{\ell}


        :param dls_dict: the CMB+foregrounds :math:`D_{\ell}` dictionary, calibrated in place
        :param \**nuis_params: dictionary of nuisance parameters


        """
        # allowing for not having calT_{exp} in the yaml

        cal_pars = {}
        calG_all = 1 / nuis_params["calG_all"]
        if "tt" in self.requested_cls or "te" in self.requested_cls:
            cal_pars["t"] = {exp: calG_all / (nuis_params[f"cal_{exp}"] * nuis_params.get(f"calT_{exp}", 1))
                             for exp in self.experiments}

        if "ee" in self.requested_cls or "te" in self.requested_cls:
            cal_pars["e"] = {exp: calG_all / (nuis_params[f"cal_{exp}"] * nuis_params[f"calE_{exp}"])
                             for exp in self.experiments}

        self._mul_calibrations(dls_dict, cal1=cal_pars, cal2=cal_pars)

    def _mul_calibrations(self, dls_dict, cal1, cal2):
        for (spec, freq1, freq2), cl in dls_dict.items():
            if (cal := (cal1[spec[0]][freq1] * cal2[spec[1]][freq2])) != 1:
                cl *= cal

    ###########################################################################
    ## This part deals with rotation of spectra
    ## Each freq {freq1,freq2,...,freqn} gets a rotation angle alpha_93, alpha_145, etc..
    ###########################################################################

    def _get_rotated_spectra(self, dls_dict, **nuis_params):
        r"""
        Rotates the polarization spectra through polarization angles:

        .. math::

           D^{{\rm rot}, TE, \nu_1 \nu_2}_{\ell} &= \cos(\alpha^{\nu_2})
           D^{TE, \nu_1 \nu_2}_{\ell}

           D^{{\rm rot}, EE, \nu_1 \nu_2}_{\ell} &= \cos(\alpha^{\nu_1})
           \cos(\alpha^{\nu_2}) D^{EE, \nu_1 \nu_2}_{\ell}

        It uses the ``syslibrary.syslib_mflike.Rotation_alm`` function.

        :param dls_dict: the CMB+foregrounds :math:`D_{\ell}` dictionary
        :param \**nuis_params: dictionary of nuisance parameters

        :return: dictionary of rotated CMB+foregrounds :math:`D_{\ell}`
        """

        # allowing for not having polarization angles in the yaml

        rot_pars = [nuis_params.get(f"alpha_{exp}", 0) for exp in self.experiments]
        if not any(rot_pars):
            return dls_dict

        from syslibrary import syslib_mflike as syl

        rot = syl.Rotation_alm(ell=self.l_bpws, spectra=dls_dict)

        return rot(rot_pars, nu=self.experiments, cls=self.requested_cls)

    ###########################################################################
    ## This part deals with template marginalization
    ## A dictionary of template dls is read from yaml (likely to be not efficient)
    ## then rescaled and added to theory dls
    ###########################################################################

    # This is slow, but should be done only once
    def _init_template_from_file(self):
        """
        Reads the systematics template from file, using
        the ``syslibrary.syslib.ReadTemplateFromFile``
        function.
        """
        if not (root := self.systematics_template.get("rootname")):
            raise LoggedError(self.log, "Missing 'rootname' for systematics template!")

        from syslibrary import syslib

        # decide where to store systematics template.
        # Currently stored inside syslibrary package
        templ_from_file = syslib.ReadTemplateFromFile(rootname=root)
        self.dltempl_from_file = templ_from_file(ell=self.l_bpws)

    def _get_template_from_file(self, dls_dict, **nuis_params):
        r"""
        Adds the systematics template, modulated by ``nuis_params['templ_freq']``
        parameters, to the :math:`D_{\ell}`.

        :param dls_dict: the CMB+foregrounds :math:`D_{\ell}` dictionary
        :param \**nuis_params: dictionary of nuisance parameters

        :return: dictionary of CMB+foregrounds :math:`D_{\ell}`
                 with systematics templates
        """
        # templ_pars=[nuis_params['templ_'+str(exp)] for exp in self.experiments]
        # templ_pars currently hard-coded
        # but ideally should be passed as input nuisance
        templ_pars = {
            cls: np.zeros((len(self.experiments), len(self.experiments)))
            for cls in self.requested_cls
        }

        for cls in self.requested_cls:
            for i1, exp1 in enumerate(self.experiments):
                for i2, exp2 in enumerate(self.experiments):
                    dls_dict[cls, exp1, exp2] += (
                            templ_pars[cls][i1][i2] * self.dltempl_from_file[cls, exp1, exp2]
                    )

        return dls_dict


class TTTEEE(_MFLike):
    ...


class TTEE(_MFLike):
    ...


class TTTE(_MFLike):
    ...


class TEEE(_MFLike):
    ...


class TT(_MFLike):
    ...


class TE(_MFLike):
    ...


class EE(_MFLike):
    ...<|MERGE_RESOLUTION|>--- conflicted
+++ resolved
@@ -18,10 +18,12 @@
 The underlying foreground spectra are computed through ``fgspectra``.
 
 
-This class applies three kinds of systematic effects to the CMB + foreground power spectrum:
+This class applies four kinds of systematic effects to the CMB + foreground power spectrum:
     * calibrations (global ``calG_all``, per channel ``cal_exp``, per field
       ``calT_exp``, ``calE_exp``)
     * polarization angles effect (``alpha_exp``)
+    * beam chromaticity (i.e. integrating the foreground SEDs with frequency dependent
+      beams)
     * systematic templates (e.g. T --> P leakage). In this case the dictionary
       ``systematics_template`` has to be filled with the correct path
       ``rootname``:
@@ -33,7 +35,7 @@
 
 If left ``null``, no systematic template is applied.
 
-The values of the systematic parameters are set in ``MFLike.yaml``.  They have to be named as
+The values of the systematic parameters are set in the ``TTTEEE/TTTE/TT/EE/TE/etc.yaml`` fils corresponding to the classes that inherit the ``_MFLike`` one.  They have to be named as
 ``cal/calT/calE/alpha`` + ``_`` + experiment_channel string (e.g. ``LAT_93/dr6_pa4_f150``).
 """
 
@@ -46,12 +48,7 @@
 from cobaya.likelihoods.base_classes import InstallableLikelihood
 from cobaya.log import LoggedError
 
-
-<<<<<<< HEAD
-class MFLike(InstallableLikelihood):
-=======
 class _MFLike(InstallableLikelihood):
->>>>>>> 91779eb5
     _url = "https://portal.nersc.gov/cfs/sobs/users/MFLike_data"
     _release = "v0.8"
     install_options = {
@@ -66,13 +63,9 @@
     data: dict
     defaults: dict
     systematics_template: dict
-<<<<<<< HEAD
-    beam_profile: dict
-=======
     supported_params: dict
     lmax_theory: Optional[int]
     requested_cls: list[str]
->>>>>>> 91779eb5
 
     def initialize(self):
         # Set default values to data member not initialized via yaml file
@@ -116,7 +109,9 @@
         return {"ells": self.l_bpws,
                 "requested_cls": self.requested_cls,
                 "experiments": self.experiments,
-                "bands": self.bands}
+                "bands": self.bands,
+                "beams": self.beams,
+                "data_folder": self.data_folder}
 
     def get_requirements(self):
         r"""
@@ -142,11 +137,6 @@
         :param fg_totals: the dictionary of foreground arrays
         :param params_values: the dictionary of all foreground + systematic parameters
 
-<<<<<<< HEAD
-    def loglike(self, cl, **params_values_nocosmo):
-        r"""
-        Computes the gaussian log-likelihood
-=======
         :return: the exact loglikelihood :math:`\ln \mathcal{L}`
         """
         ps_vec = self._get_power_spectra(cl, fg_totals, **params_values)
@@ -160,7 +150,6 @@
     def loglike(self, cl, fg_totals, **params_values):
         r"""
         Computes the gaussian log-likelihood, callable independent of Cobaya.
->>>>>>> 91779eb5
 
         :param cl: the dictionary of theory + foregrounds :math:`D_{\ell}`
         :param fg_totals: the dictionary of foreground arrays, can be obtained from ``BandpowerForeground``
