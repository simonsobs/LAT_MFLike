--- conflicted
+++ resolved
@@ -98,13 +98,7 @@
         self.lmax_theory = self.lmax_theory or 9000
         self.log.debug(f"Maximum multipole value: {self.lmax_theory}")
 
-<<<<<<< HEAD
-        self.use_systematics_template = bool(self.systematics_template)
-
-        if self.use_systematics_template:
-=======
         if self.systematics_template:
->>>>>>> 37e10226
             # Initialize template for marginalization, if needed
             self._init_template_from_file()
 
@@ -493,13 +487,8 @@
         cmbfg_dict = self._get_rotated_spectra(cmbfg_dict, **nuis_params)
 
         # Introduce templates of systematics from file, if needed
-<<<<<<< HEAD
-        if self.use_systematics_template:
+        if self.systematics_template:
             self._add_template_from_file(cmbfg_dict, **nuis_params)
-=======
-        if self.systematics_template:
-            cmbfg_dict = self._get_template_from_file(cmbfg_dict, **nuis_params)
->>>>>>> 37e10226
 
         # Built theory
         dls_dict = {}
@@ -646,21 +635,13 @@
         the ``syslibrary.syslib.ReadTemplateFromFile``
         function.
         """
-<<<<<<< HEAD
-        if not (rootname := self.systematics_template.get("rootname")):
-=======
+
         if not (root := self.systematics_template.get("rootname")):
->>>>>>> 37e10226
             raise LoggedError(self.log, "Missing 'rootname' for systematics template!")
 
         # decide where to store systematics template.
         # Currently stored inside syslibrary package
-<<<<<<< HEAD
-        self.dltempl_from_file = syslib.TemplateResidual(ell=self.l_bpws, file_root_name=rootname)
-=======
-        templ_from_file = syslib.ReadTemplateFromFile(rootname=root)
-        self.dltempl_from_file = templ_from_file(ell=self.l_bpws)
->>>>>>> 37e10226
+        self.dltempl_from_file = syslib.TemplateResidual(ell=self.l_bpws, file_root_name=root)
 
     def _add_template_from_file(self, dls_dict, **nuis_params):
         r"""
@@ -685,14 +666,9 @@
             for i1, exp1 in enumerate(self.experiments):
                 for i2, exp2 in enumerate(self.experiments):
                     dls_dict[cls, exp1, exp2] += (
-<<<<<<< HEAD
                             templ_pars[cls][i1][i2] * dcl[cls, exp1, exp2]
                     )
-=======
-                            templ_pars[cls][i1][i2] * self.dltempl_from_file[cls, exp1, exp2]
-                    )
-
-        return dls_dict
+
 
 
 class TTTEEE(_MFLike):
@@ -720,5 +696,4 @@
 
 
 class EE(_MFLike):
-    ...
->>>>>>> 37e10226
+    ...