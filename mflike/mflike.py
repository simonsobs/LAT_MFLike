r"""
.. module:: mflike

:Synopsis: Definition of likelihood for Simons Observatory
:Authors: Simons Observatory Collaboration PS Group

MFLike is a multi frequency likelihood code that can be interfaced with the Cobaya
sampler and a theory Boltzmann code such as CAMB, CLASS or Cosmopower.

The ``MFLike`` likelihood class reads the data file (in ``sacc`` format)
and all the settings
for the MCMC run (such as file paths, :math:`\ell` ranges, experiments
and frequencies to be used, parameters priors...) from the ``MFLike.yaml`` file.

The theory :math:`C_{\ell}` are then summed with the (possibly frequency
integrated) foreground power spectra from the ``BandpowerForeground`` class,
and modified by systematic effects and calibrations.
The underlying foreground spectra are computed through ``fgspectra``.


This class applies three kinds of systematic effects to the CMB + foreground power spectrum:
    * calibrations (global ``calG_all``, per channel ``cal_exp``, per field
      ``calT_exp``, ``calE_exp``)
    * polarization angles effect (``alpha_exp``)
    * systematic templates (e.g. T --> P leakage). In this case the dictionary
      ``systematics_template`` has to be filled with the correct path
      ``rootname``:

      .. code-block:: yaml

        systematics_template:
          rootname: "test_template"

If left ``null``, no systematic template is applied.

<<<<<<< HEAD
The values of the systematic parameters are set in the ``TTTEEE/TTTE/TT/EE/TE/etc.yaml`` fils corresponding to the classes that inherit the ``_MFLike`` one.  They have to be named as
=======
The values of the systematic parameters are set in the ``TTTEEE/TTTE/TT/EE/TE/etc.yaml`` files corresponding to the classes that inherit the ``_MFLike`` one.  They have to be named as
>>>>>>> 5afa8618
``cal/calT/calE/alpha`` + ``_`` + experiment_channel string (e.g. ``LAT_93/dr6_pa4_f150``).
"""

import os
from typing import Optional
import numpy as np
from numbers import Real
import sacc
from cobaya.conventions import data_path, packages_path_input
from cobaya.likelihoods.base_classes import InstallableLikelihood
from cobaya.log import LoggedError


class _MFLike(InstallableLikelihood):
    _url = "https://portal.nersc.gov/cfs/sobs/users/MFLike_data"
    _release = "v0.8"
    install_options = {
        "download_url": f"{_url}/{_release}.tar.gz",
        "data_path": "MFLike",
    }

    # attributes set from .yaml
    input_file: Optional[str]
    cov_Bbl_file: Optional[str]
    data_folder: str
    data: dict
    defaults: dict
    systematics_template: dict
    supported_params: dict
    lmax_theory: Optional[int]
    requested_cls: list[str]

    def initialize(self):
        # Set default values to data member not initialized via yaml file
        self.l_bpws = None
        self.spec_meta = []

        # Set path to data
        if not getattr(self, "path", None) and not getattr(self, packages_path_input, None):
            raise LoggedError(
                self.log,
                "No path given to MFLike data. Set the likelihood property "
                f"'path' or the common property '{packages_path_input}'.",
            )
        # If no path specified, use the modules path
        data_file_path = os.path.normpath(
            getattr(self, "path", None) or os.path.join(self.packages_path, data_path)
        )

        self.data_folder = os.path.join(data_file_path, self.data_folder)
        if not os.path.exists(self.data_folder):
            raise LoggedError(
                self.log,
                "The 'data_folder' directory does not exist. "
                f"Check the given path [{self.data_folder}].",
            )

        # Read data
        self._prepare_data()

        self.lmax_theory = self.lmax_theory or 9000
        self.log.debug(f"Maximum multipole value: {self.lmax_theory}")

        if self.systematics_template:
            # Initialize template for marginalization, if needed
            self._init_template_from_file()

        self._constant_nuisance: Optional[dict] = None
        self.log.info("Initialized!")

    def get_fg_requirements(self):
        return {"ells": self.l_bpws[:self.lmax_theory + 1],
                "requested_cls": self.requested_cls,
                "experiments": self.experiments,
                "bands": self.bands}

    def get_requirements(self):
        r"""
        Gets the foreground dictionary and theory :math:`D_{\ell}` from the Boltzmann solver code used,
        for the :math:`\ell` range up to the :math:`\ell_{max}` specified in the yaml

        :return: the dictionary of theory :math:`D_{\ell}` and foregrounds
        """

        return {"fg_totals": self.get_fg_requirements(),
               "Cl": {k: self.lmax_theory + 1 for k, _ in self.lcuts.items()}}
                #"Cl": {k: max(c, self.lmax_theory + 1) for k, c in self.lcuts.items()}}

    def logp(self, **params_values):
        cl = self.provider.get_Cl(ell_factor=True)
        fg_totals = self.provider.get_fg_totals()
        return self._loglike(cl, fg_totals, params_values)

    def _loglike(self, cl, fg_totals, params_values):
        r"""
        Computes the gaussian log-likelihood

        :param cl: the dictionary of theory + foregrounds :math:`D_{\ell}`
        :param fg_totals: the dictionary of foreground arrays
        :param params_values: the dictionary of all foreground + systematic parameters

        :return: the exact loglikelihood :math:`\ln \mathcal{L}`
        """
        ps_vec = self._get_power_spectra(cl, fg_totals, **params_values)
        delta = self.data_vec - ps_vec
        # logp = -0.5 * (delta @ self.inv_cov @ delta)
        chi2 = self._fast_chi_squared(self.inv_cov, delta)
        logp = -0.5 * chi2 + self.logp_const
        self.log.debug(f"Log-likelihood value computed = {logp} (Χ² = {-2 * chi2})")
        return logp

    def loglike(self, cl, fg_totals, **params_values):
        r"""
        Computes the gaussian log-likelihood, callable independent of Cobaya.

        :param cl: the dictionary of theory + foregrounds :math:`D_{\ell}`
        :param fg_totals: the dictionary of foreground arrays, can be obtained from ``BandpowerForeground``
        :param params_values: the dictionary of required foreground + systematic parameters

        :return: the exact loglikelihood :math:`\ln \mathcal{L}`
        """
        # This is needed if someone calls the function without initializing the likelihood
        # (typically a call with a precomputed Cl and no cobaya initialization steps e.g.
        # test_mflike)
        if self._constant_nuisance is None:
            from cobaya.parameterization import expand_info_param
            # pre-set default nuisance parameters
            self._constant_nuisance = {p: float(v) for p, info in self.params.items()
                                       if isinstance(v := expand_info_param(info).get("value"), Real)}

        params_values = self._constant_nuisance | params_values

        return self._loglike(cl, fg_totals, params_values)

    def _prepare_data(self):
        r"""
        Reads the sacc data, extracts the data tracers,
        trims the spectra and covariance according to the :math:`\ell` scales
        set in the input file, inverts the covariance, extracts bandpass info from
        the sacc file.
        It fills the list ``self.spec_meta`` (used throughout the code) of
        dictionaries with info about polarization, arrays combination, :math:`\ell`
        range, bandpowers and :math:`D_{\ell}` for each power spectrum required
        in the yaml.
        """
        data = self.data
        # Read data
        input_fname = os.path.normpath(os.path.join(self.data_folder, self.input_file))
        s = sacc.Sacc.load_fits(input_fname)

        # Read extra file containing covariance and windows if needed.
        cbbl_extra = False
        s_b = s
        if self.cov_Bbl_file and self.cov_Bbl_file != self.input_file:
            cov_Bbl_fname = os.path.join(self.data_folder, self.cov_Bbl_file)
            s_b = sacc.Sacc.load_fits(cov_Bbl_fname)
            cbbl_extra = True

        try:
            default_cuts = self.defaults
        except AttributeError:
            raise KeyError("You must provide a list of default cuts")

        # Translation between TEB and sacc C_ell types
        pol_dict = {"T": "0", "E": "e", "B": "b"}
        ppol_dict = {
            "TT": "tt",
            "EE": "ee",
            "TE": "te",
            "ET": "te",
            "BB": "bb",
            "EB": "eb",
            "BE": "eb",
            "TB": "tb",
            "BT": "tb",
        }

        def get_cl_meta(spec):
            """
            Lower-level function of `prepare_data`.
            For each of the entries of the `spectra` section of the
            yaml file, extracts the relevant information: channel,
            polarization combinations, scale cuts and
            whether TE should be symmetrized.

            :param spec: the dictionary ``data["spectra"]``
            """
            exp_1, exp_2 = spec["experiments"]
            # Read off polarization channel combinations
            pols = spec.get("polarizations", default_cuts["polarizations"]).copy()
            # Read off scale cuts
            scls = spec.get("scales", default_cuts["scales"]).copy()

            # For the same two channels, do not include ET and TE, only TE
            if exp_1 == exp_2:
                if "ET" in pols:
                    pols.remove("ET")
                    if "TE" not in pols:
                        pols.append("TE")
                        scls["TE"] = scls["ET"]
                symm = False
            else:
                # Symmetrization
                if ("TE" in pols) and ("ET" in pols):
                    symm = spec.get("symmetrize", default_cuts["symmetrize"])
                else:
                    symm = False

            return exp_1, exp_2, pols, scls, symm

        def get_sacc_names(pol, exp_1, exp_2):
            r"""
            Lower-level function of `prepare_data`.
            Translates the polarization combination and channel
            name of a given entry in the `spectra`
            part of the input yaml file into the names expected
            in the SACC files.

            :param pol: temperature or polarization fields, i.e. 'TT', 'TE'
            :param exp_1: frequency array of map 1
            :param exp_2: frequency array of map 2

            :return: tracer name 1, tracer name 2, string for :math:`C_{\ell}`
                     type (whether temperature or polarization)
            """
            tname_1 = exp_1
            tname_2 = exp_2
            p1, p2 = pol
            if p1 in ["E", "B"]:
                tname_1 += "_s2"
            else:
                tname_1 += "_s0"
            if p2 in ["E", "B"]:
                tname_2 += "_s2"
            else:
                tname_2 += "_s0"

            if p2 == "T":
                dtype = "cl_" + pol_dict[p2] + pol_dict[p1]
            else:
                dtype = "cl_" + pol_dict[p1] + pol_dict[p2]
            return tname_1, tname_2, dtype

        # First we trim the SACC file so it only contains
        # the parts of the data we care about.
        # Indices to be kept
        indices = []
        indices_b = []
        # Length of the final data vector
        len_compressed = 0
        for spectrum in data["spectra"]:
            exp_1, exp_2, pols, scls, symm = get_cl_meta(spectrum)
            for pol in pols:
                tname_1, tname_2, dtype = get_sacc_names(pol, exp_1, exp_2)
                lmin, lmax = scls[pol]
                ind = s.indices(
                    dtype,  # Power spectrum type
                    (tname_1, tname_2),  # Channel combinations
                    ell__gt=lmin,
                    ell__lt=lmax,
                )  # Scale cuts
                indices += list(ind)

                # Note that data in the cov_Bbl file may be in different order.
                if cbbl_extra:
                    ind_b = s_b.indices(dtype, (tname_1, tname_2), ell__gt=lmin, ell__lt=lmax)
                    indices_b += list(ind_b)

                if symm and pol == "ET":
                    pass
                else:
                    len_compressed += ind.size

                self.log.debug(f"{tname_1} {tname_2} {dtype} {ind.shape} {lmin} {lmax}")

        # Get rid of all the unselected power spectra.
        # Sacc takes care of performing the same cuts in the
        # covariance matrix, window functions etc.
        s.keep_indices(np.array(indices))
        if cbbl_extra:
            s_b.keep_indices(np.array(indices_b))

        # Now create metadata for each spectrum
        len_full = s.mean.size
        # These are the matrices we'll use to compress the data if
        # `symmetrize` is true.
        # Note that a lot of the complication in this function is caused by the
        # symmetrization option, for which SACC doesn't have native support.
        mat_compress = np.zeros([len_compressed, len_full])
        mat_compress_b = np.zeros([len_compressed, len_full])

        self.lcuts = {k: c[1] for k, c in default_cuts["scales"].items()}
        index_sofar = 0

        for spectrum in data["spectra"]:
            exp_1, exp_2, pols, scls, symm = get_cl_meta(spectrum)
            for k in scls.keys():
                self.lcuts[k] = max(self.lcuts[k], scls[k][1])
            for pol in pols:
                tname_1, tname_2, dtype = get_sacc_names(pol, exp_1, exp_2)
                # The only reason why we need indices is the symmetrization.
                # Otherwise all of this could have been done in the previous
                # loop over data["spectra"].
                ls, cls, ind = s.get_ell_cl(dtype, tname_1, tname_2, return_ind=True)
                if cbbl_extra:
                    ind_b = s_b.indices(dtype, (tname_1, tname_2))
                    ws = s_b.get_bandpower_windows(ind_b)
                else:
                    ws = s.get_bandpower_windows(ind)
                # pre-compute the actual slices of the weights that are needed
                nonzeros = np.array([np.nonzero(ws.weight[:, i])[0][[0, -1]] for i in range(ws.weight.shape[1])])
                ws.nonzeros = [slice(i[0], i[1] + 1) for i in nonzeros]
                ws.sliced_weights = [np.ascontiguousarray(ws.weight[ws.nonzeros[i], i])
                                     for i in range(len(nonzeros))]

                if self.l_bpws is None:
                    # The assumption here is that bandpower windows
                    # will all be sampled at the same ells.
                    self.l_bpws = ws.values

                # Symmetrize if needed. If symmetrize = True, the "ET" polarization
                # is eliminated by the polarization list and the TE spectrum becomes
                # (TE + ET)/2. The associated spec_meta dict will have "hasYX_xsp": False
                if (pol in ["TE", "ET"]) and symm:
                    pol2 = pol[::-1]
                    pols.remove(pol2)
                    tname_1, tname_2, dtype = get_sacc_names(pol2, exp_1, exp_2)
                    ind2 = s.indices(dtype, (tname_1, tname_2))
                    cls2 = s.get_ell_cl(dtype, tname_1, tname_2)[1]
                    cls = 0.5 * (cls + cls2)

                    for i, (j1, j2) in enumerate(zip(ind, ind2)):
                        mat_compress[index_sofar + i, j1] = 0.5
                        mat_compress[index_sofar + i, j2] = 0.5
                    if cbbl_extra:
                        ind2_b = s_b.indices(dtype, (tname_1, tname_2))
                        for i, (j1, j2) in enumerate(zip(ind_b, ind2_b)):
                            mat_compress_b[index_sofar + i, j1] = 0.5
                            mat_compress_b[index_sofar + i, j2] = 0.5
                else:
                    for i, j1 in enumerate(ind):
                        mat_compress[index_sofar + i, j1] = 1
                    if cbbl_extra:
                        for i, j1 in enumerate(ind_b):
                            mat_compress_b[index_sofar + i, j1] = 1
                # The fields marked with # below aren't really used, but
                # we store them just in case.
                self.spec_meta.append(
                    {
                        "ids": (index_sofar + np.arange(cls.size, dtype=int)),
                        "pol": ppol_dict[pol],
                        # this flag is true for pol = ET, BE, BT
                        "hasYX_xsp": pol in ["ET", "BE", "BT"],
                        "t1": exp_1,
                        "t2": exp_2,
                        "leff": ls,  #
                        "cl_data": cls,  #
                        "bpw": ws,
                    }
                )
                index_sofar += cls.size
        if not cbbl_extra:
            mat_compress_b = mat_compress
        # Put data and covariance in the right order.
        self.data_vec = np.dot(mat_compress, s.mean)
        self.cov = np.dot(mat_compress_b, s_b.covariance.covmat.dot(mat_compress_b.T))
        self.inv_cov = np.linalg.inv(self.cov)
        self.logp_const = np.log(2 * np.pi) * (-len(self.data_vec) / 2)
        self.logp_const -= 0.5 * np.linalg.slogdet(self.cov)[1]

        self.experiments = data["experiments"]
        self.bands = {
            name: {"nu": tracer.nu, "bandpass": tracer.bandpass}
            for name, tracer in s.tracers.items()
        }

        # Put lcuts in a format that is recognisable by CAMB.
        self.lcuts = {k.lower(): c for k, c in self.lcuts.items()}
        if "et" in self.lcuts:
            del self.lcuts["et"]

        self.log.info(f"Number of bins used: {self.data_vec.size}")

    def _get_power_spectra(self, cl, fg_totals, **params_values):
        r"""
        Gets the theory :math:`D_{\ell}`, adds foregrounds :math:`D_{\ell}`
        and applies possible systematic effects through the ``get_modified_theory``
        function from the ``BandpowerForeground`` class. The spectra get then binned
        like the data.

        :param cl: the dictionary of theory :math:`D_{\ell}`
        :param fg_totals: the dictionary of foreground arrays
        :param params_values_nocosmo: the dictionary of required foregrounds
                                      and systematics parameters

        :return: the binned data vector
        """
        dls = {s: cl[s][self.l_bpws] for s, _ in self.lcuts.items()}
        dls_obs = self.get_modified_theory(dls, fg_totals, **params_values)

        return self._get_ps_vec(dls_obs)

    def _get_ps_vec(self, DlsObs):
        ps_vec = np.zeros_like(self.data_vec)
        for m in self.spec_meta:
            p = m["pol"]
            w = m["bpw"]
            # If symmetrize = False, the (ET, exp1, exp2) spectrum
            # will have the flag m["hasYX_xsp"] = True.
            # In this case, the power spectrum
            # is computed as DlsObs["te", m["t2"], m["t1"]], to associate
            # T --> exp2, E --> exp1
            dls_obs = DlsObs[p, m["t2"], m["t1"]] if m["hasYX_xsp"] else DlsObs[p, m["t1"], m["t2"]]

            for i, nonzero, weights in zip(m["ids"], w.nonzeros, w.sliced_weights):
                ps_vec[i] = weights @ dls_obs[nonzero]
            # can check against unoptimized version
            # assert np.allclose(ps_vec[m["ids"]], np.dot(w.weight.T, dls_obs))
        return ps_vec

    def get_modified_theory(self, Dls, fg_totals, **nuis_params):
        r"""
        Takes the theory :math:`D_{\ell}`, sums it to the total
        foreground power spectrum (possibly computed with bandpass
        shift and bandpass integration) computed by ``_get_foreground_model``
        and applies calibration,
        polarization angles rotation and systematic templates.

        :param Dls: CMB theory spectra
        :param fg_totals: dictionary of foreground spectra
        :param nuis_params: dictionary of nuisance and foregrounds parameters

        :return: the CMB+foregrounds :math:`D_{\ell}` dictionary,
                 modulated by systematics
        """

        cmbfg_dict = {(s, exp1, exp2): Dls[s] + total_fg[i, j]  # Sum CMB and FGs
                      for i, exp1 in enumerate(self.experiments)
                      for j, exp2 in enumerate(self.experiments)
                      for s, total_fg in zip(self.requested_cls, fg_totals)}

        # Apply alm based calibration factors
        self._calibrate_spectra(cmbfg_dict, **nuis_params)

        # Introduce spectra rotations
        cmbfg_dict = self._get_rotated_spectra(cmbfg_dict, **nuis_params)

        # Introduce templates of systematics from file, if needed
        if self.systematics_template:
            cmbfg_dict = self._get_template_from_file(cmbfg_dict, **nuis_params)

        # Built theory
        dls_dict = {}
        for m in self.spec_meta:
            p = m["pol"]
            if p in ["tt", "ee", "bb"]:
                dls_dict[p, m["t1"], m["t2"]] = cmbfg_dict[p, m["t1"], m["t2"]]
            else:  # ['te','tb','eb']
                if m["hasYX_xsp"]:  # case with symmetrize = False and ET/BT/BE spectra
                    dls_dict[p, m["t2"], m["t1"]] = cmbfg_dict[p, m["t2"], m["t1"]]
                else:  # case of TE/TB/EB spectra, or symmetrize = True
                    dls_dict[p, m["t1"], m["t2"]] = cmbfg_dict[p, m["t1"], m["t2"]]

                # if symmetrize = True, dls_dict has already been set
                # equal to cmbfg_dict[p, m["t1"], m["t2"]
                # now we add cmbfg_dict[p, m["t2"], m["t1"] and we average them
                # as we do for our data
                if self.defaults["symmetrize"]:
                    dls_dict[p, m["t1"], m["t2"]] += cmbfg_dict[p, m["t2"], m["t1"]]
                    dls_dict[p, m["t1"], m["t2"]] *= 0.5

        return dls_dict

    def _get_gauss_data(self):
        """
        Get Gaussian likelihood data for use with SoLiket
        :return: GaussianData instance
        """
        from soliket.gaussian import GaussianData
        ell_vec = np.zeros_like(self.data_vec)
        for m in self.spec_meta:
            ell_vec[m["ids"]] = m["leff"]
        return GaussianData("mflike", ell_vec, self.data_vec, self.cov)

    def _get_theory(self, **params_values):
        """
        Get theory vector (e.g. for use with SoLiket)

        :return: binned theory vector
        """
        cl = self.provider.get_Cl(ell_factor=True)
        fg_totals = self.provider.get_fg_totals()
        return self._get_power_spectra(cl, fg_totals, **params_values)

    ###########################################################################
    ## This part deals with calibration factors
    ## Here we implement an alm based calibration
    ## Each field {T,E,B}{freq1,freq2,...,freqn} gets an independent
    ## calibration factor, e.g. calT_145, calE_154, calT_225, etc..
    ## plus a calibration factor per channel, e.g. cal_145, etc...
    ## A global calibration factor calG_all is also considered.
    ###########################################################################

    def _calibrate_spectra(self, dls_dict, **nuis_params):
        r"""
        Calibrates the spectra in place through calibration factors at
        the map level:

        .. math::

           D^{{\rm cal}, TT, \nu_1 \nu_2}_{\ell} &= \frac{1}{
           {\rm cal}_{G}\, {\rm cal}^{\nu_1} \, {\rm cal}^{\nu_2}\,
           {\rm cal}^{\nu_1}_{\rm T}\,
           {\rm cal}^{\nu_2}_{\rm T}}\, D^{TT, \nu_1 \nu_2}_{\ell}

           D^{{\rm cal}, TE, \nu_1 \nu_2}_{\ell} &= \frac{1}{
           {\rm cal}_{G}\,{\rm cal}^{\nu_1} \, {\rm cal}^{\nu_2}\,
           {\rm cal}^{\nu_1}_{\rm T}\,
           {\rm cal}^{\nu_2}_{\rm E}}\, D^{TT, \nu_1 \nu_2}_{\ell}

           D^{{\rm cal}, EE, \nu_1 \nu_2}_{\ell} &= \frac{1}{
           {\rm cal}_{G}\,{\rm cal}^{\nu_1} \, {\rm cal}^{\nu_2}\,
           {\rm cal}^{\nu_1}_{\rm E}\,
           {\rm cal}^{\nu_2}_{\rm E}}\, D^{EE, \nu_1 \nu_2}_{\ell}


        :param dls_dict: the CMB+foregrounds :math:`D_{\ell}` dictionary, calibrated in place
        :param \**nuis_params: dictionary of nuisance parameters


        """
        # allowing for not having calT_{exp} in the yaml

        cal_pars = {}
        calG_all = 1 / nuis_params["calG_all"]
        if "tt" in self.requested_cls or "te" in self.requested_cls:
            cal_pars["t"] = {exp: calG_all / (nuis_params[f"cal_{exp}"] * nuis_params.get(f"calT_{exp}", 1))
                             for exp in self.experiments}

        if "ee" in self.requested_cls or "te" in self.requested_cls:
            cal_pars["e"] = {exp: calG_all / (nuis_params[f"cal_{exp}"] * nuis_params[f"calE_{exp}"])
                             for exp in self.experiments}

        self._mul_calibrations(dls_dict, cal1=cal_pars, cal2=cal_pars)

    def _mul_calibrations(self, dls_dict, cal1, cal2):
        for (spec, freq1, freq2), cl in dls_dict.items():
            if (cal := (cal1[spec[0]][freq1] * cal2[spec[1]][freq2])) != 1:
                cl *= cal

    ###########################################################################
    ## This part deals with rotation of spectra
    ## Each freq {freq1,freq2,...,freqn} gets a rotation angle alpha_93, alpha_145, etc..
    ###########################################################################

    def _get_rotated_spectra(self, dls_dict, **nuis_params):
        r"""
        Rotates the polarization spectra through polarization angles:

        .. math::

           D^{{\rm rot}, TE, \nu_1 \nu_2}_{\ell} &= \cos(\alpha^{\nu_2})
           D^{TE, \nu_1 \nu_2}_{\ell}

           D^{{\rm rot}, EE, \nu_1 \nu_2}_{\ell} &= \cos(\alpha^{\nu_1})
           \cos(\alpha^{\nu_2}) D^{EE, \nu_1 \nu_2}_{\ell}

        It uses the ``syslibrary.syslib_mflike.Rotation_alm`` function.

        :param dls_dict: the CMB+foregrounds :math:`D_{\ell}` dictionary
        :param \**nuis_params: dictionary of nuisance parameters

        :return: dictionary of rotated CMB+foregrounds :math:`D_{\ell}`
        """

        # allowing for not having polarization angles in the yaml

        rot_pars = [nuis_params.get(f"alpha_{exp}", 0) for exp in self.experiments]
        if not any(rot_pars):
            return dls_dict

        from syslibrary import syslib_mflike as syl

        rot = syl.Rotation_alm(ell=self.l_bpws, spectra=dls_dict)

        return rot(rot_pars, nu=self.experiments, cls=self.requested_cls)

    ###########################################################################
    ## This part deals with template marginalization
    ## A dictionary of template dls is read from yaml (likely to be not efficient)
    ## then rescaled and added to theory dls
    ###########################################################################

    # This is slow, but should be done only once
    def _init_template_from_file(self):
        """
        Reads the systematics template from file, using
        the ``syslibrary.syslib.ReadTemplateFromFile``
        function.
        """
        if not (root := self.systematics_template.get("rootname")):
            raise LoggedError(self.log, "Missing 'rootname' for systematics template!")

        from syslibrary import syslib

        # decide where to store systematics template.
        # Currently stored inside syslibrary package
        templ_from_file = syslib.ReadTemplateFromFile(rootname=root)
        self.dltempl_from_file = templ_from_file(ell=self.l_bpws)

    def _get_template_from_file(self, dls_dict, **nuis_params):
        r"""
        Adds the systematics template, modulated by ``nuis_params['templ_freq']``
        parameters, to the :math:`D_{\ell}`.

        :param dls_dict: the CMB+foregrounds :math:`D_{\ell}` dictionary
        :param \**nuis_params: dictionary of nuisance parameters

        :return: dictionary of CMB+foregrounds :math:`D_{\ell}`
                 with systematics templates
        """
        # templ_pars=[nuis_params['templ_'+str(exp)] for exp in self.experiments]
        # templ_pars currently hard-coded
        # but ideally should be passed as input nuisance
        templ_pars = {
            cls: np.zeros((len(self.experiments), len(self.experiments)))
            for cls in self.requested_cls
        }

        for cls in self.requested_cls:
            for i1, exp1 in enumerate(self.experiments):
                for i2, exp2 in enumerate(self.experiments):
                    dls_dict[cls, exp1, exp2] += (
                            templ_pars[cls][i1][i2] * self.dltempl_from_file[cls, exp1, exp2]
                    )

        return dls_dict


class TTTEEE(_MFLike):
    ...


class TTEE(_MFLike):
    ...


class TTTE(_MFLike):
    ...


class TEEE(_MFLike):
    ...


class TT(_MFLike):
    ...


class TE(_MFLike):
    ...


class EE(_MFLike):
    ...<|MERGE_RESOLUTION|>--- conflicted
+++ resolved
@@ -33,11 +33,8 @@
 
 If left ``null``, no systematic template is applied.
 
-<<<<<<< HEAD
-The values of the systematic parameters are set in the ``TTTEEE/TTTE/TT/EE/TE/etc.yaml`` fils corresponding to the classes that inherit the ``_MFLike`` one.  They have to be named as
-=======
-The values of the systematic parameters are set in the ``TTTEEE/TTTE/TT/EE/TE/etc.yaml`` files corresponding to the classes that inherit the ``_MFLike`` one.  They have to be named as
->>>>>>> 5afa8618
+The values of the systematic parameters are set in the ``TTTEEE/TTTE/TT/EE/TE/etc.yaml`` files
+corresponding to the classes that inherit the ``_MFLike`` one.  They have to be named as
 ``cal/calT/calE/alpha`` + ``_`` + experiment_channel string (e.g. ``LAT_93/dr6_pa4_f150``).
 """
 
