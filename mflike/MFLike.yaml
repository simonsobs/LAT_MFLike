# A simple cobaya likelihood for SO/LAT

data_folder: MFLike/v0.6
# Path to the input SACC file, containing, minimally,
# information about the different tracers (i.e. frequency
# bands) and the set of power spectra.
input_file: null
# If cov_Bbl_file is null, then the previous file should
# also contain bandpower window functions and covariance
# matrix. Otherwise they'll be read from this file.
# (The logic here is that you may have many different
# realizations that share the same bandpowers and covariance)
cov_Bbl_file: null

# Specify default set of spectra and scale cuts
# to be used
defaults:
  # Which spectra?
  polarizations: ['TT', 'TE', 'ET', 'EE']
  # Scale cuts (in ell) for each spectrum
  scales:
    TT: [2, 5000]
    TE: [2, 5000]
    ET: [2, 5000]
    EE: [2, 5000]
  # If True, TE' = (TE + ET) / 2 will be used
  # instead of TE and ET separately.
  symmetrize: False

data:
  # List the names and frequencies of all the
  # relevant experiments.
  experiments:
    LAT:
      frequencies: [93, 145, 225]
    # PlanckHFI:
    #   frequencies: [545]

  spectra:
    # Here, list all the different cross-correlations
    # between experiments and bands you want to
    # analyse.
    # For each of them, you can specify which spectra
    # and scale cuts you'd like to use. If you don't
    # specify anything, the defaults will be used.
    - experiments: ['LAT', 'LAT']
      frequencies: [93, 93]
    - experiments: ['LAT', 'LAT']
      frequencies: [93, 145]
    - experiments: ['LAT', 'LAT']
      frequencies: [93, 225]
    - experiments: ['LAT', 'LAT']
      frequencies: [145, 145]
    - experiments: ['LAT', 'LAT']
      frequencies: [145, 225]
    - experiments: ['LAT', 'LAT']
      frequencies: [225, 225]

# Parameters to handle the band integration:
# - external_passband sets the usage of an external passband file
# - nsteps sets the number of frequencies used in the integration
# - bandwidth sets the relative width of the band wrt the central frequency
#     with bandwidth: 0 no band integration is performed
#     if bandwidth > 0 , nsteps must be > 1
#     bandwidth can be a list if you want a different width for each band 
#     e.g. bandwidth: [0.3,0.2,0.3] for 3 bands 
band_integration:
  external_passband: False
  nsteps : 1
  bandwidth: 0

foregrounds:
  normalisation:
    nu_0: 150.0
    ell_0: 3000
    T_CMB: 2.725

  components:
    tt:
      - kSZ
      - tSZ_and_CIB
      - cibp
      - dust
<<<<<<< HEAD
      - radio
    te: 
      - radio
=======
      - radio
    te: 
      - radio
>>>>>>> b91eb2f4
      - dust
    ee: 
      - radio
      - dust

params:
  # Foregrounds
  a_tSZ:
    prior:
      min: 3.0
      max: 3.6
    proposal: 0.05
    latex: a_\mathrm{tSZ}
  a_kSZ:
    prior:
      min: 1.4
      max: 1.8
    proposal: 0.1
    latex: a_\mathrm{kSZ}
  a_p:
    prior:
      min: 6.2
      max: 7.6
    proposal: 0.075
    latex: a_p
  beta_p:
    prior:
      min: 1.8
      max: 2.2
    proposal: 0.015
    latex: \beta_p
  a_c:
    prior:
      min: 4.4
      max: 5.4
    proposal: 0.12
    latex: a_c
  beta_c:
    prior:
      min: 2.0
      max: 2.4
    proposal: 0.03
    latex: \beta_c
  a_s:
    prior:
      min: 2.8
      max: 3.4
    proposal: 0.01
    latex: a_s
  a_gtt:
    prior:
      dist: norm
      loc: 2.79
      scale: 0.45
    proposal: 0.4
    latex: a_\mathrm{dust}^\mathrm{TT}
  a_gte:
    prior:
      dist: norm
      loc: 0.36
      scale: 0.04
    proposal: 0.04
    latex: a_\mathrm{dust}^\mathrm{TE}
  a_gee:
    prior:
      dist: norm
      loc: 0.13
      scale: 0.03
    proposal: 0.03
    latex: a_\mathrm{dust}^\mathrm{EE}
  a_psee:
    prior:
      min: 0
    proposal: 0.05
    latex: a_\mathrm{ps}^\mathrm{EE}
  a_pste:
    prior:
      min: -1
      max: 1
    proposal: 0.05
    latex: a_\mathrm{ps}^\mathrm{TE}
  xi:
    prior:
      min: 0
      max: 0.2
    proposal: 0.05
    latex: \xi
  n_CIBC:
    prior:
      min: 1.0
      max: 1.4
    proposal: 0.045
    latex: n_\mathrm{CIBC}
  T_d:
    prior:
      min:  8.60
      max: 10.60
    proposal: 0.6
    latex: T_d
<<<<<<< HEAD
  # Systematics
  bandint_shift_93:
    value: 0
    latex: \Delta_{\rm band}^{93}
  bandint_shift_145:
    value: 0
    latex: \Delta_{\rm band}^{145}
  bandint_shift_225:
    value: 0
    latex: \Delta_{\rm band}^{225}
  calT_93:
    value: 1
    latex: \mathrm{Cal}_{\rm T}^{93}
  calE_93:
    value: 1
    latex: \mathrm{Cal}_{\rm E}^{93}
  calT_145:
    value: 1
    latex: \mathrm{Cal}_{\rm T}^{145}
  calE_145:
    value: 1
    latex: \mathrm{Cal}_{\rm E}^{145}
  calT_225:
    value: 1
    latex: \mathrm{Cal}_{\rm T}^{225}
  calE_225:
    value: 1
    latex: \mathrm{Cal}_{\rm E}^{225}
  calG_all:
    value: 1
    latex: \mathrm{Cal}_{\rm G}^{\rm All}
  alpha_93:
    value: 0 #deg
    latex: \alpha^{93}
  alpha_145:
    value: 0 #deg
    latex: \alpha^{145}
  alpha_225:
    value: 0 #deg
    latex: \alpha^{225}
=======

>>>>>>> b91eb2f4
<|MERGE_RESOLUTION|>--- conflicted
+++ resolved
@@ -81,15 +81,9 @@
       - tSZ_and_CIB
       - cibp
       - dust
-<<<<<<< HEAD
       - radio
     te: 
       - radio
-=======
-      - radio
-    te: 
-      - radio
->>>>>>> b91eb2f4
       - dust
     ee: 
       - radio
@@ -189,7 +183,6 @@
       max: 10.60
     proposal: 0.6
     latex: T_d
-<<<<<<< HEAD
   # Systematics
   bandint_shift_93:
     value: 0
@@ -229,7 +222,4 @@
     latex: \alpha^{145}
   alpha_225:
     value: 0 #deg
-    latex: \alpha^{225}
-=======
-
->>>>>>> b91eb2f4
+    latex: \alpha^{225}