--- conflicted
+++ resolved
@@ -20,7 +20,6 @@
 
       - name: Build sdist and wheel
         run: |
-<<<<<<< HEAD
           pip install uv
           uv build
 
@@ -32,32 +31,4 @@
         # To test: 
         # export UV_PUBLISH_URL=https://test.pypi.org/legacy/
         run: |
-          uv publish
-=======
-          python -m pip install build
-          python -m build
-
-      - uses: actions/upload-artifact@v4
-        with:
-          path: dist/*
-          retention-days: 1
-
-  upload_pypi:
-    needs: [build_dist]
-    runs-on: ubuntu-latest
-    # upload to PyPI on every tag starting with 'v'
-    if: github.event_name == 'push' && startsWith(github.event.ref, 'refs/tags/v')
-    # alternatively, to publish when a GitHub Release is created, use the following rule:
-    # if: github.event_name == 'release' && github.event.action == 'published'
-    steps:
-      - uses: actions/download-artifact@v5
-        with:
-          name: artifact
-          path: dist
-
-      - uses: pypa/gh-action-pypi-publish@release/v1
-        with:
-          user: __token__
-          password: ${{ secrets.PYPI_API_TOKEN }}
-          # To test: repository_url: https://test.pypi.org/legacy/
->>>>>>> be473485
+          uv publish